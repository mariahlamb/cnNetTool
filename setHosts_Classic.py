--- conflicted
+++ resolved
@@ -1,4 +1,3 @@
-from math import floor
 import os
 import ssl
 import sys
@@ -22,9 +21,9 @@
 from rich import print as rprint
 from rich.progress import Progress, SpinnerColumn, TextColumn
 import wcwidth
-
-# if sys.platform == "win32":
-#     asyncio.set_event_loop_policy(asyncio.WindowsSelectorEventLoopPolicy())
+from math import floor
+import logging.config
+
 # -------------------- 常量设置 -------------------- #
 RESOLVER_TIMEOUT = 0.1  # DNS 解析超时时间 秒
 HOSTS_NUM = 1  # 每个域名限定Hosts主机 ipv4 数量
@@ -49,7 +48,7 @@
             "项目: https://github.com/sinspired/cnNetTool\n"
             "作者: Sinspired\n"
             "邮箱: ggmomo@gmail.com\n"
-            "发布: 2024-11-11\n"
+            "发布: 2024-12-06\n"
         ),
         formatter_class=argparse.RawTextHelpFormatter,  # 允许换行格式
     )
@@ -92,7 +91,7 @@
         "--dns-resolve-policy",
         default="all",
         type=str,
-        help="SSL证书验证批次,[all、global、china]",
+        help="DNS解析器区域选择,[all、global、china]",
     )
     return parser.parse_args()
 
@@ -249,7 +248,7 @@
         ref_width = wcwidth.wcswidth(reference_str)
 
         # 构建基础字符串（不包含尾部填充）
-        base_str = f"正在处理第 {i} 组域名： {group_name}"
+        base_str = f"正在处理第 {i} 组域名： {group_name.upper()}"
 
         # 计算基础字符串的显示宽度
         base_width = wcwidth.wcswidth(base_str)
@@ -263,7 +262,7 @@
 
         # 构建最终的格式化字符串
         formatted_str = f"\n[bold white on bright_black]正在处理第 [green]{
-            i}[/green] 组域名： {group_name}{' ' * padding_needed}[/bold white on bright_black]"
+            i}[/green] 组域名： {group_name.upper()}{' ' * padding_needed}[/bold white on bright_black]"
 
         return formatted_str
 
@@ -343,6 +342,7 @@
         ips.update(dns_ips)
 
         dns_resolve_end_time = datetime.now()
+        
         dns_resolve_duration = dns_resolve_end_time - start_time
         logging.debug(f"DNS解析耗时: {dns_resolve_duration.total_seconds():.2f}秒")
 
@@ -431,7 +431,6 @@
 
         # 根据 dns_type 选择要使用的 DNS 服务器
         if dns_type.lower() == "all":
-<<<<<<< HEAD
             dns_servers = self.dns_servers['china_mainland'] + \
                 self.dns_servers['international']
         elif dns_type.lower() == "china":
@@ -454,40 +453,9 @@
             logging.debug(f"成功使用多个 DNS 服务器解析 {domain}，共 {
                           len(ips)} 个主机:\n{ips}\n")
         # input("按任意键继续")
-=======
-            dns_servers = (
-                self.dns_servers["china_mainland"] +
-                self.dns_servers["international"]
-            )
-        elif dns_type.lower() == "china":
-            dns_servers = self.dns_servers["china_mainland"]
-        elif dns_type.lower() == "global" or dns_type.lower() == "international":
-            dns_servers = self.dns_servers["international"]
-        else:
-            dns_servers = (
-                self.dns_servers["china_mainland"] +
-                self.dns_servers["international"]
-            )
-            # raise ValueError(f"无效的 DNS 类型：{dns_type}")
-        with concurrent.futures.ThreadPoolExecutor(max_workers=10):
-            # 并发解析所有选定的 DNS 服务器，并保留非空结果
-            tasks = [resolve_with_dns_server(dns_server)
-                     for dns_server in dns_servers]
-            results = await asyncio.gather(*tasks)
-
-            # 合并所有非空的解析结果
-            ips = set(ip for result in results for ip in result if ip)
-
-        if ips:
-            logging.debug(
-                f"成功使用多个 DNS 服务器解析 {domain}，共 {
-                    len(ips)} 个主机:\n{ips}\n"
-            )
-
->>>>>>> 6ebfdfaf
         return ips
 
-    def retry_async(tries=3, delay=0.1):
+    def retry_async(tries=3, delay=0):
         def decorator(func):
             @wraps(func)
             async def wrapper(*args, **kwargs):
@@ -515,15 +483,15 @@
                                     domain} 的 DNS_records 地址，"
                                 f"已写入空地址到缓存以免无谓消耗网络资源"
                             )
-                            print(f"通过 DNS_records 解析 {
-                                  domain}，{tries} 次尝试后终止！")
+                            # print(f"通过 DNS_records 解析 {
+                            #       domain}，{tries} 次尝试后终止！")
                             return None
                         await asyncio.sleep(delay)
                 return None
             return wrapper
         return decorator
 
-    import logging.config
+    
     LOGGING_CONFIG = {
         "version": 1,
         "handlers": {
@@ -564,7 +532,6 @@
         }
 
         try:
-            # 使用httpx替代aiohttp
             async with httpx.AsyncClient(
                 timeout=httpx.Timeout(1.0),
                 follow_redirects=True,
@@ -574,14 +541,13 @@
 
                 # # 使用内置方法检查状态码
                 response.raise_for_status()  # 自动处理非200状态码
-                # if response.status_code != 200:
-                #     logging.warning(f"DNS解析请求失败: {response.status_code} for {domain}")
-                #     return ips
 
                 content = response.text
-                # 使用更精确的正则表达式
-                ipv4_pattern = r"\b(?:[0-9]{1,3}\.){3}[0-9]{1,3}\b"
-                ipv6_pattern = r"(?:[0-9a-fA-F]{1,4}:){7}[0-9a-fA-F]{1,4}"
+
+                ipv4_pattern = r">((?:[0-9]{1,3}\.){3}[0-9]{1,3})\b<"
+                # ipv6_pattern = r">((?:[0-9a-fA-F]{1,4}:){7}[0-9a-fA-F]{1,4})<"
+                # 支持ipv6压缩
+                ipv6_pattern = r">((?:[0-9a-fA-F]{1,4}:){2,7}[0-9a-fA-F]{1,4}|[0-9a-fA-F]{1,4}(?::[0-9a-fA-F]{1,4}){0,5}::[0-9a-fA-F]{1,6})<"
 
                 ipv4_ips = set(re.findall(ipv4_pattern, content))
                 ipv6_ips = set(re.findall(ipv6_pattern, content))
@@ -635,7 +601,7 @@
         使用线程池和异步操作优化IP延迟和SSL证书验证
         """
         all_ips = list(file_ips)
-        start_time = datetime.now()
+        # start_time = datetime.now()
         rprint(
             f"[bright_black]- 获取到 [bold bright_green]{
                 len(all_ips)}[/bold bright_green] 个唯一IP地址[/bright_black]"
@@ -644,25 +610,15 @@
             rprint(f"[bright_black]- 检测主机延迟...[/bright_black]")
 
         # 使用线程池来并发处理SSL证书验证
-<<<<<<< HEAD
         with concurrent.futures.ThreadPoolExecutor(max_workers=self.max_workers) as executor:
-=======
-        with concurrent.futures.ThreadPoolExecutor(
-            max_workers=self.max_workers
-        ) as executor:
->>>>>>> 6ebfdfaf
             # 第一步：并发获取IP延迟
             ping_tasks = [self.get_host_average_latency(ip) for ip in all_ips]
             latency_results = await asyncio.gather(*ping_tasks)
 
             # 筛选有效延迟的IP
             valid_latency_results = [
-<<<<<<< HEAD
                 result for result in latency_results
                 if result[1] != float("inf")
-=======
-                result for result in latency_results if result[1] != float("inf")
->>>>>>> 6ebfdfaf
             ]
             if valid_latency_results:
                 if len(valid_latency_results) < len(all_ips):
@@ -671,38 +627,19 @@
                             len(valid_latency_results)}[/bold bright_green] 个有效IP地址[/bright_black]"
                     )
                 valid_latency_ips = [
-<<<<<<< HEAD
                     result for result in valid_latency_results if result[1] < latency_limit]
-=======
-                    result
-                    for result in valid_latency_results
-                    if result[1] < latency_limit
-                ]
->>>>>>> 6ebfdfaf
                 if not valid_latency_ips:
                     logging.warning(f"未发现延迟小于 {latency_limit}ms 的IP。")
                     min_result = [
                         min(valid_latency_results, key=lambda x: x[1])]
-<<<<<<< HEAD
                     latency_limit = min_result[0][1]*2
                     logging.debug(f"主机IP最低延迟 {latency_limit:.0f}ms")
                     valid_latency_ips = [
                         result for result in valid_latency_results if result[1] <= latency_limit]
-=======
-                    latency_limit = min_result[0][1] * 2
-                    logging.debug(f"主机IP最低延迟 {latency_limit:.0f}ms")
-                    valid_latency_ips = [
-                        result
-                        for result in valid_latency_results
-                        if result[1] <= latency_limit
-                    ]
->>>>>>> 6ebfdfaf
-
             else:
                 rprint("[red]延迟检测没有获得有效IP[/red]")
-                # if "google" in group_name.lower():
-                # input("按任意键继续...")
                 return []
+            
             # 排序结果
             valid_latency_ips = sorted(valid_latency_ips, key=lambda x: x[1])
 
@@ -716,37 +653,13 @@
                 r for r in valid_latency_ips if not Utils.is_ipv6(r[0])]
             ipv6_results = [
                 r for r in valid_latency_ips if Utils.is_ipv6(r[0])]
+            
             # 第二步：使用线程池并发验证SSL证书
-<<<<<<< HEAD
             # if "github" in group_name.lower():
-            if len(valid_latency_ips) > 1 and any(keyword in group_name.lower() for keyword in ["github", "google"]):
+            if len(valid_latency_ips) > 1 and any(keyword in group_name.lower() for keyword in ["google"]):
                 rprint(
                     f"[bright_black]- 验证SSL证书...[/bright_black]"
                 )
-=======
-            # loop = asyncio.get_running_loop()
-            # ssl_verification_tasks = []
-
-            # if "github" in group_name.lower():
-            if len(valid_latency_ips) > 1 and any(
-                keyword in group_name.lower() for keyword in ["github", "google"]
-            ):
-                rprint(f"[bright_black]- 验证SSL证书...[/bright_black]")
-                # batch_size = args.batch_size
-                # total_results = len(valid_latency_ips)
-
-                # for i in range(0, total_results, batch_size):
-                #     min_len = min(total_results, batch_size)
-                #     batch = valid_latency_ips[i:i + min_len]
-                #     valid_results = await self.process_hosts(domains, batch, executor, valid_latency_ips)
-                #     if valid_results:
-                #         break
-                # if not valid_results:
-                #     logging.warning(f"未发现延迟小于 {latency_limit}ms 且证书有效的IP。")
-                #     return []
-
-                # 方案0
->>>>>>> 6ebfdfaf
                 ipv4_count = 0
                 ipv6_count = 0
                 batch_size = args.batch_size
@@ -757,32 +670,18 @@
 
                 for i in range(0, total_results, batch_size):
                     min_len = min(total_results, batch_size)
-<<<<<<< HEAD
                     batch = valid_latency_ips[i:i + min_len]
-=======
-                    batch = valid_latency_ips[i: i + min_len]
->>>>>>> 6ebfdfaf
                     ssl_verification_tasks = [
                         loop.run_in_executor(
                             executor,
                             self._sync_is_cert_valid_dict,
                             domains[0],
-                            # self._sync_is_cert_valid_dict_average,
-                            # domains,
                             ip,
-<<<<<<< HEAD
                             latency
-=======
-                            latency,
->>>>>>> 6ebfdfaf
                         )
                         for ip, latency in batch
                     ]
 
-<<<<<<< HEAD
-=======
-                    # 方案0-1
->>>>>>> 6ebfdfaf
                     for future in asyncio.as_completed(ssl_verification_tasks):
                         ip, latency, ssl_valid = await future
                         if ssl_valid:
@@ -801,37 +700,6 @@
                             else:
                                 if ipv4_count >= self.hosts_num:
                                     break
-<<<<<<< HEAD
-=======
-
-                    # # 方案0-2 better
-                    # done, pending = await asyncio.wait(
-                    #     ssl_verification_tasks
-                    # )
-
-                    # for task in done:
-                    #     (ip, latency, ssl_valid) = await task
-                    #     if ssl_valid:
-                    #         valid_results.append((ip, latency))
-                    #         if Utils.is_ipv6(ip):
-                    #             ipv6_count += 1
-                    #         else:
-                    #             ipv4_count += 1
-                    #         if ipv6_results:
-                    #             if ipv4_results:
-                    #                 if ipv6_count >= 1 and ipv4_count >= 1:
-                    #                     break
-                    #             else:
-                    #                 if ipv6_count >= 1:
-                    #                     break
-                    #         else:
-                    #             if ipv4_count >= self.hosts_num:
-                    #                 break
-                    # # 显式取消剩余任务
-                    # for task in pending:
-                    #     task.cancel()
-
->>>>>>> 6ebfdfaf
                     if ipv6_results:
                         if ipv4_results:
                             if ipv6_count >= 1 and ipv4_count >= 1:
@@ -842,145 +710,20 @@
                     else:
                         if ipv4_count >= self.hosts_num:
                             break
-<<<<<<< HEAD
             else:
                 valid_results = valid_latency_ips
 
-=======
-
-                # loop = asyncio.get_running_loop()
-                # ssl_verification_tasks = []
-
-                # for ip, latency in valid_latency_ips:
-                #     ssl_verification_tasks.append(
-                #         loop.run_in_executor(
-                #             executor,
-                #             self._sync_is_cert_valid_dict,
-                #             domains[0],
-                #             ip,
-                #             latency
-                #         )
-                #     )
-
-                # # 方案1
-                # # 等待SSL证书验证结果
-                # ssl_results = await asyncio.gather(*ssl_verification_tasks)
-                # valid_results = []
-                # for ip,latency,ssl_valid in ssl_results:
-                #     if ssl_valid:
-                #         print(ip,latency,ssl_valid)
-                #         valid_results.append((ip,latency))
-
-                # 结合延迟和SSL验证结果
-
-                # # 方案2
-                # valid_results = []
-                # ipv4_count = 0
-                # ipv6_count = 0
-                # ssl_verification_tasks = [
-                #     asyncio.ensure_future(task) for task in ssl_verification_tasks
-                # ]
-                # for future in asyncio.as_completed(ssl_verification_tasks):
-                #     ip, latency, ssl_valid = await future
-                #     if ssl_valid:
-                #         valid_results.append((ip, latency))
-                #         if Utils.is_ipv6(ip):
-                #             ipv6_count += 1
-                #         else:
-                #             ipv4_count += 1
-                #         if ipv6_results:
-                #             if ipv4_results:
-                #                 if ipv6_count >= 1 and ipv4_count >= 1:
-                #                     break
-                #             else:
-                #                 if ipv6_count >= 1:
-                #                     break
-                #         else:
-                #             if ipv4_count >= self.hosts_num:
-                #                 break
-                # # 取消所有未完成任务
-                # for task in ssl_verification_tasks:
-                #     if not task.done():
-                #         task.cancel()
-
-                # #    方案3
-                # valid_results = []
-                # ipv4_count = 0
-                # ipv6_count = 0
-                # done, pending = await asyncio.wait(
-                #     ssl_verification_tasks
-                # )
-
-                # for task in done:
-                #     (ip, latency, ssl_valid) = await task
-                #     if ssl_valid:
-                #         print(ip)
-                #         valid_results.append((ip, latency))
-                #         if Utils.is_ipv6(ip):
-                #             ipv6_count += 1
-                #         else:
-                #             ipv4_count += 1
-                #         if ipv6_results:
-                #             if ipv4_results:
-                #                 if ipv6_count >= 1 and ipv4_count >= 1:
-                #                     break
-                #             else:
-                #                 if ipv6_count >= 1:
-                #                     break
-                #         else:
-                #             if ipv4_count >= self.hosts_num:
-                #                 break
-                # # 显式取消剩余任务
-                # for task in pending:
-                #     task.cancel()
-
-                # break
-                # print(valid_results)
-                # input("暂停1")
-            else:
-                valid_results = valid_latency_ips
-
-            # for ip, latency in valid_latency_ips:
-            #     ssl_verification_tasks.append(
-            #         loop.run_in_executor(
-            #             executor,
-            #             self._sync_is_cert_valid,
-            #             domains[0],
-            #             ip
-            #         )
-            #     )
-
-            # # 等待SSL证书验证结果
-            # ssl_results = await asyncio.gather(*ssl_verification_tasks)
-            # for (ip, latency), ssl_valid in zip(valid_latency_ips, ssl_results):
-            #     print((ip,latency),ssl_valid)
-            # # input("暂停1")
-            # # 结合延迟和SSL验证结果
-            # valid_results = [
-            #     (ip, latency) for (ip, latency), ssl_valid in zip(valid_latency_ips, ssl_results)
-            #     if ssl_valid
-            # ]
-
-            # print(valid_results)
-            # input("暂停")
-
->>>>>>> 6ebfdfaf
         # 按延迟排序并选择最佳主机
         valid_results = sorted(valid_results, key=lambda x: x[1])
 
         if not valid_results:
             rprint(f"[red]未发现延迟小于 {latency_limit}ms 且证书有效的IP。[/red]")
-<<<<<<< HEAD
-=======
-            # input("按任意键继续")
-            # exit("主动退出")
->>>>>>> 6ebfdfaf
 
         # 选择最佳主机（支持IPv4和IPv6）
         best_hosts = self._select_best_hosts(valid_results)
 
         # 打印结果（可以根据需要保留或修改原有的打印逻辑）
-        self._print_results(best_hosts, latency_limit, start_time)
+        self._print_results(best_hosts, latency_limit)
 
         return best_hosts
 
@@ -1014,7 +757,6 @@
             addrinfo = await asyncio.get_event_loop().getaddrinfo(
                 ip, port, family=socket.AF_UNSPEC, type=socket.SOCK_STREAM
             )
-<<<<<<< HEAD
 
             for family, type, proto, canonname, sockaddr in addrinfo:
                 try:
@@ -1032,117 +774,12 @@
                 except Exception as e:
                     logging.debug(f"连接测试失败 {ip} (sockaddr: {sockaddr}): {e}")
                     continue
-
             return float("inf")
         except Exception as e:
             logging.error(f"获取地址信息失败 {ip}: {e}")
             return float("inf")
 
-    async def process_hosts(self, domains, batch, executor, valid_latency_ips):
-        loop = asyncio.get_running_loop()
-        ssl_verification_tasks = []
-        for ip, latency in batch:
-            ssl_verification_tasks.append(
-                loop.run_in_executor(
-                    executor,
-                    self._sync_is_cert_valid,
-                    domains[0],
-                    ip
-                )
-            )
-        # 等待SSL证书验证结果
-        ssl_results = await asyncio.gather(*ssl_verification_tasks)
-
-        # 结合延迟和SSL验证结果
-        valid_results = [
-            (ip, latency) for (ip, latency), ssl_valid in zip(valid_latency_ips, ssl_results)
-            if ssl_valid
-        ]
-        return valid_results
-
-=======
-
-            for family, type, proto, canonname, sockaddr in addrinfo:
-                try:
-                    start = asyncio.get_event_loop().time()
-                    _, writer = await asyncio.wait_for(
-                        asyncio.open_connection(sockaddr[0], sockaddr[1]),
-                        timeout=PING_TIMEOUT,
-                    )
-                    end = asyncio.get_event_loop().time()
-                    writer.close()
-                    await writer.wait_closed()
-                    return (end - start) * 1000
-                except asyncio.TimeoutError:
-                    continue
-                except Exception as e:
-                    logging.debug(f"连接测试失败 {ip} (sockaddr: {sockaddr}): {e}")
-                    continue
-
-            return float("inf")
-        except Exception as e:
-            logging.error(f"获取地址信息失败 {ip}: {e}")
-            return float("inf")
-
-    async def process_hosts(self, domains, batch, executor, valid_latency_ips):
-        loop = asyncio.get_running_loop()
-        ssl_verification_tasks = []
-        for ip, latency in batch:
-            ssl_verification_tasks.append(
-                loop.run_in_executor(
-                    executor, self._sync_is_cert_valid, domains[0], ip)
-            )
-        # 等待SSL证书验证结果
-        ssl_results = await asyncio.gather(*ssl_verification_tasks)
-
-        # 结合延迟和SSL验证结果
-        valid_results = [
-            (ip, latency)
-            for (ip, latency), ssl_valid in zip(valid_latency_ips, ssl_results)
-            if ssl_valid
-        ]
-        return valid_results
-
->>>>>>> 6ebfdfaf
-    def _sync_is_cert_valid(self, domain: str, ip: str, port: int = 443) -> bool:
-        """
-        同步版本的证书验证方法，用于在线程池中执行
-        """
-        try:
-            # 复制原is_cert_valid方法的同步实现
-            context = ssl.create_default_context()
-            context.verify_mode = ssl.CERT_REQUIRED
-            context.check_hostname = True
-
-            with socket.create_connection((ip, port), timeout=2) as sock:
-                with context.wrap_socket(sock, server_hostname=domain) as ssock:
-                    cert = ssock.getpeercert()
-                    not_after = datetime.strptime(
-                        cert["notAfter"], "%b %d %H:%M:%S %Y %Z"
-                    )
-                    if not_after < datetime.now():
-                        logging.debug(f"{domain} ({ip}): 证书已过期")
-                        return False
-
-                    logging.debug(
-                        f"{domain} ({ip}): SSL证书有效，截止日期为 {not_after}"
-                    )
-                    return True
-
-        except ConnectionError as e:
-            logging.debug(f"{domain} ({ip}): 连接被强迫关闭，ip有效 - {e}")
-            return True
-        except Exception as e:
-            logging.debug(f"{domain} ({ip}): 证书验证失败 - {e}")
-            return False
-
-<<<<<<< HEAD
     def _sync_is_cert_valid_dict(self, domain: str, ip: str, latency: float, port: int = 443) -> Tuple[str, float, bool]:
-=======
-    def _sync_is_cert_valid_dict(
-        self, domain: str, ip: str, latency: float, port: int = 443
-    ) -> Tuple[str, float, bool]:
->>>>>>> 6ebfdfaf
         """
         同步版本的证书验证方法，用于在线程池中执行
         """
@@ -1150,7 +787,6 @@
             context = ssl.create_default_context()
             context.verify_mode = ssl.CERT_REQUIRED
             context.check_hostname = True
-<<<<<<< HEAD
 
             with socket.create_connection((ip, port), timeout=2) as sock:
                 with context.wrap_socket(sock, server_hostname=domain) as ssock:
@@ -1168,48 +804,13 @@
 
         except ConnectionError as e:
             logging.debug(f"{domain} ({ip}) {
-                latency:.0f}ms: 连接被强迫关闭，ip有效 - {e}")
+                          latency:.0f}ms: 连接被强迫关闭，ip有效 - {e}")
             return (ip, latency, True)
         except Exception as e:
             logging.debug(f"{domain} ({ip}) {latency:.0f}ms: 证书验证失败 - {e}")
             return (ip, latency, False)
 
     def _sync_is_cert_valid_dict_average(self, domains: List[str], ip: str, latency: float, port: int = 443) -> Tuple[str, float, bool]:
-=======
-
-            with socket.create_connection((ip, port), timeout=2) as sock:
-                with context.wrap_socket(sock, server_hostname=domain) as ssock:
-                    cert = ssock.getpeercert()
-                    not_after = datetime.strptime(
-                        cert["notAfter"], "%b %d %H:%M:%S %Y %Z"
-                    )
-                    if not_after < datetime.now():
-                        logging.debug(
-                            f"{domain} ({ip}) {
-                                latency:.0f}ms: 证书已过期"
-                        )
-                        return (ip, latency, False)
-
-                    logging.debug(
-                        f"{domain} ({ip}) {
-                            latency:.0f}ms: SSL证书有效，截止日期为 {not_after}"
-                    )
-                    return (ip, latency, True)
-
-        except ConnectionError as e:
-            logging.debug(
-                f"{domain} ({ip}) {
-                    latency:.0f}ms: 连接被强迫关闭，ip有效 - {e}"
-            )
-            return (ip, latency, True)
-        except Exception as e:
-            logging.debug(f"{domain} ({ip}) {latency:.0f}ms: 证书验证失败 - {e}")
-            return (ip, latency, False)
-
-    def _sync_is_cert_valid_dict_average(
-        self, domains: List[str], ip: str, latency: float, port: int = 443
-    ) -> Tuple[str, float, bool]:
->>>>>>> 6ebfdfaf
         """
         同步版本的证书验证方法，用于在线程池中执行。
         任意一个 domain 验证通过就视为通过。
@@ -1224,7 +825,6 @@
                     with context.wrap_socket(sock, server_hostname=domain) as ssock:
                         cert = ssock.getpeercert()
                         not_after = datetime.strptime(
-<<<<<<< HEAD
                             cert["notAfter"], "%b %d %H:%M:%S %Y %Z")
                         if not_after < datetime.now():
                             logging.debug(f"{domain} ({ip}) {
@@ -1247,39 +847,6 @@
         return (ip, latency, False)
 
     def _select_best_hosts(self, valid_results: List[Tuple[str, float]]) -> List[Tuple[str, float]]:
-=======
-                            cert["notAfter"], "%b %d %H:%M:%S %Y %Z"
-                        )
-                        if not_after < datetime.now():
-                            logging.debug(
-                                f"{domain} ({ip}) {
-                                    latency:.0f}ms: 证书已过期"
-                            )
-                            continue  # 检查下一个 domain
-
-                        logging.debug(
-                            f"{domain} ({ip}) {
-                                latency:.0f}ms: SSL证书有效，截止日期为 {not_after}"
-                        )
-                        return (ip, latency, True)  # 任意一个验证通过即返回成功
-
-            except ConnectionError as e:
-                logging.debug(
-                    f"{domain} ({ip}) {
-                        latency:.0f}ms: 连接被强迫关闭，ip有效 - {e}"
-                )
-                return (ip, latency, True)
-            except Exception as e:
-                logging.debug(f"{domain} ({ip}) {latency:.0f}ms: 证书验证失败 - {e}")
-                continue  # 检查下一个 domain
-
-        # 如果所有 domain 都验证失败
-        return (ip, latency, False)
-
-    def _select_best_hosts(
-        self, valid_results: List[Tuple[str, float]]
-    ) -> List[Tuple[str, float]]:
->>>>>>> 6ebfdfaf
         """
         选择最佳主机，优先考虑IPv4和IPv6
         """
@@ -1288,31 +855,30 @@
 
         best_hosts = []
         selected_count = 0
+        
+        if ipv4_results:
+            min_ipv4_results = min(ipv4_results, key=lambda x: x[1])
 
         # 先选择IPv4
         if ipv4_results:
             for ip, latency in ipv4_results:
                 best_hosts.append((ip, latency))
                 selected_count += 1
-<<<<<<< HEAD
                 if (ipv6_results and selected_count >= 1) or selected_count >= self.hosts_num:
-=======
-                if (
-                    ipv6_results and selected_count >= 1
-                ) or selected_count >= self.hosts_num:
->>>>>>> 6ebfdfaf
                     break
-
         # 再选择IPv6
         if ipv6_results:
             for ip, latency in ipv6_results:
-                best_hosts.append((ip, latency))
-                break
-<<<<<<< HEAD
+                if ipv4_results and latency <= min_ipv4_results[1]*2:
+                    best_hosts.append((ip, latency))
+                    break
+                else:
+                    best_hosts.append((ip, latency))
+                    break
 
         return best_hosts
 
-    def _print_results(self, best_hosts: List[Tuple[str, float]], latency_limit: int, start_time: datetime):
+    def _print_results(self, best_hosts: List[Tuple[str, float]], latency_limit: int):
         """
         打印结果的方法
         """
@@ -1321,43 +887,15 @@
         for ip, time in best_hosts:
             rprint(f"  [green]{
                    ip}[/green]    [bright_black]{time:.2f} ms[/bright_black]")
-=======
-
-        return best_hosts
-
-    def _print_results(
-        self,
-        best_hosts: List[Tuple[str, float]],
-        latency_limit: int,
-        start_time: datetime,
-    ):
-        """
-        打印结果的方法
-        """
-        rprint(
-            f"[bold yellow]最快的 DNS主机 IP（优先选择 IPv6） 丨   延迟 < {
-                latency_limit:.0f}ms ：[/bold yellow]"
-        )
-        for ip, time in best_hosts:
-            rprint(
-                f"  [green]{
-                    ip}[/green]    [bright_black]{time:.2f} ms[/bright_black]"
-            )
->>>>>>> 6ebfdfaf
-
-        end_time = datetime.now()
-        total_time = end_time - start_time
-        rprint(
-<<<<<<< HEAD
-            f"[bright_black]- 运行时间:[/bright_black] [cyan]{total_time.total_seconds():.2f} 秒[/cyan]")
-=======
-            f"[bright_black]- 运行时间:[/bright_black] [cyan]{
-                total_time.total_seconds():.2f} 秒[/cyan]"
-        )
->>>>>>> 6ebfdfaf
-
+
+        # end_time = datetime.now()
+        # total_time = end_time - start_time
+        # rprint(
+        #     f"[bright_black]- 运行时间:[/bright_black] [cyan]{total_time.total_seconds():.2f} 秒[/cyan]")
 
 # -------------------- Hosts文件管理 -------------------- #
+
+
 class HostsManager:
     def __init__(self):
         # 自动根据操作系统获取hosts文件路径
@@ -1505,24 +1043,26 @@
     async def update_hosts(self):
         # 更新hosts文件的主逻辑
         all_entries = []
+        
         for i, group in enumerate(self.domain_groups, 1):
             progress_str = Utils.get_align_str(i, group.name)
             rprint(progress_str)
-
-            all_ips = group.ips.copy()
-            if all_ips:
-                rprint(
-                    f"[bright_black]- 读取到 [bold bright_green]{
-                        len(all_ips)}[/bold bright_green] 个预设IP地址[/bright_black]"
-                )
-            else:
-                all_ips = set()
-
+            # 先获取预设IP
+            default_ips = group.ips.copy()
+            
             # 2. 根据不同组设置IP
             if group.group_type == GroupType.SEPARATE:
                 for domain in group.domains:
                     rprint(f"\n为域名 {domain} 设置 DNS 映射主机")
-                    all_ips = set()  # 重置初始ip，否则会混淆
+                    # 重置初始ip，否则会混淆
+                    all_ips = set()
+                    if default_ips:
+                        rprint(
+                            f"[bright_black]- 读取到 [bold bright_green]{
+                                len(default_ips)}[/bold bright_green] 个预设IP地址[/bright_black]"
+                        )
+                        all_ips.update(default_ips)
+                        
                     resolved_ips = await self.resolver.resolve_domain(domain)
                     all_ips.update(resolved_ips)
 
@@ -1545,14 +1085,21 @@
                                    latency in fastest_ips]
                     all_entries.extend(new_entries)
             else:
+                all_ips = set()
+                if default_ips:
+                    rprint(
+                        f"[bright_black]- 读取到 [bold bright_green]{
+                            len(default_ips)}[/bold bright_green] 个预设IP地址[/bright_black]"
+                    )
+                    all_ips.update(default_ips)
+ 
                 # 收集组内所有域名的DNS解析结果
                 domain_resolve_tasks = [self.resolver.resolve_domain(
                     domain) for domain in group.domains]
                 resolved_ips = await asyncio.gather(*domain_resolve_tasks, return_exceptions=True)
 
-                all_ips.update(
-                    ip for ip_list in resolved_ips for ip in ip_list if ip)
-
+                all_ips.update(ip for ip_list in resolved_ips for ip in ip_list if ip)
+                    
                 if not all_ips:
                     logging.warning(f"组 {group.name} 未找到任何可用IP。跳过该组。")
                     continue
@@ -1565,7 +1112,6 @@
                     self.resolver.max_latency,
                 )
 
-                # input("继续")
                 if not fastest_ips:
                     logging.warning(f"组 {group.name} 未找到延迟满足要求的IP。")
                     continue
@@ -1623,26 +1169,22 @@
             group_type=GroupType.SEPARATE,
             domains=[
                 "alive.github.com",
+                "live.github.com",
                 "api.github.com",
                 "codeload.github.com",
                 "central.github.com",
-                "collector.github.com",
-                "education.github.com",
                 "gist.github.com",
                 "github.com",
                 "github.community",
                 "github.global.ssl.fastly.net",
                 "github-com.s3.amazonaws.com",
                 "github-production-release-asset-2e65be.s3.amazonaws.com",
-                "live.github.com",
+                "github-production-user-asset-6210df.s3.amazonaws.com",
+                "github-production-repository-file-5c1aeb.s3.amazonaws.com",
                 "pipelines.actions.githubusercontent.com",
                 "github.githubassets.com",
                 "github-cloud.s3.amazonaws.com",
-                "github-production-release-asset-2e65be.s3.amazonaws.com",
-                "github-production-repository-file-5c1aeb.s3.amazonaws.com",
-                "github-production-user-asset-6210df.s3.amazonaws.com",
                 "github.blog",
-
             ],
             ips={},
         ),
@@ -1653,6 +1195,15 @@
                 "githubstatus.com",
                 "assets-cdn.github.com",
                 "github.io",
+            ],
+            ips={},
+        ),
+        DomainGroup(
+            name="GitHub Central&Education ",
+            group_type=GroupType.SHARED,
+            domains=[
+                "collector.github.com",
+                "education.github.com",
             ],
             ips={},
         ),
@@ -1681,17 +1232,12 @@
             ips={},
         ),
         DomainGroup(
-            name="TMDB API",
+            name="TMDB themoviedb",
+            group_type=GroupType.SHARED,
             domains=[
                 "tmdb.org",
                 "api.tmdb.org",
                 "files.tmdb.org",
-            ],
-            ips={},
-        ),
-        DomainGroup(
-            name="THE MOVIEDB",
-            domains=[
                 "themoviedb.org",
                 "api.themoviedb.org",
                 "www.themoviedb.org",
@@ -1794,6 +1340,7 @@
         ),
         DomainGroup(
             name="TMDB 封面",
+            group_type=GroupType.SHARED,
             domains=["image.tmdb.org", "images.tmdb.org"],
             ips={
                 "89.187.162.242",
@@ -1833,7 +1380,7 @@
         ),
         DomainGroup(
             name="IMDB 网页",
-            group_type=GroupType.SEPARATE,
+            group_type=GroupType.SHARED,
             domains=[
                 "imdb.com",
                 "www.imdb.com",
@@ -1848,7 +1395,7 @@
         ),
         DomainGroup(
             name="IMDB CDN",
-            group_type=GroupType.SEPARATE,
+            group_type=GroupType.SHARED,
             domains=[
                 "m.media-amazon.com",
                 "Images-na.ssl-images-amazon.com",
@@ -1863,207 +1410,208 @@
         ),
         DomainGroup(
             name="Google 翻译",
+            group_type=GroupType.SHARED,
             domains=[
                 "translate.google.com",
                 "translate.googleapis.com",
                 "translate-pa.googleapis.com",
             ],
-            # ips={
-            #     "108.177.127.214",
-            #     "108.177.97.141",
-            #     "142.250.101.157",
-            #     "142.250.110.102",
-            #     "142.250.141.100",
-            #     "142.250.145.113",
-            #     "142.250.145.139",
-            #     "142.250.157.133",
-            #     "142.250.157.149",
-            #     "142.250.176.6",
-            #     "142.250.181.232",
-            #     "142.250.183.106",
-            #     "142.250.187.139",
-            #     "142.250.189.6",
-            #     "142.250.196.174",
-            #     "142.250.199.161",
-            #     "142.250.199.75",
-            #     "142.250.204.37",
-            #     "142.250.204.38",
-            #     "142.250.204.49",
-            #     "142.250.27.113",
-            #     "142.250.4.136",
-            #     "142.250.66.10",
-            #     "142.250.76.35",
-            #     "142.251.1.102",
-            #     "142.251.1.136",
-            #     "142.251.163.91",
-            #     "142.251.165.101",
-            #     "142.251.165.104",
-            #     "142.251.165.106",
-            #     "142.251.165.107",
-            #     "142.251.165.110",
-            #     "142.251.165.112",
-            #     "142.251.165.122",
-            #     "142.251.165.133",
-            #     "142.251.165.139",
-            #     "142.251.165.146",
-            #     "142.251.165.152",
-            #     "142.251.165.155",
-            #     "142.251.165.164",
-            #     "142.251.165.165",
-            #     "142.251.165.193",
-            #     "142.251.165.195",
-            #     "142.251.165.197",
-            #     "142.251.165.201",
-            #     "142.251.165.82",
-            #     "142.251.165.94",
-            #     "142.251.178.105",
-            #     "142.251.178.110",
-            #     "142.251.178.114",
-            #     "142.251.178.117",
-            #     "142.251.178.122",
-            #     "142.251.178.137",
-            #     "142.251.178.146",
-            #     "142.251.178.164",
-            #     "142.251.178.166",
-            #     "142.251.178.181",
-            #     "142.251.178.190",
-            #     "142.251.178.195",
-            #     "142.251.178.197",
-            #     "142.251.178.199",
-            #     "142.251.178.200",
-            #     "142.251.178.214",
-            #     "142.251.178.83",
-            #     "142.251.178.84",
-            #     "142.251.178.88",
-            #     "142.251.178.92",
-            #     "142.251.178.99",
-            #     "142.251.2.139",
-            #     "142.251.221.121",
-            #     "142.251.221.129",
-            #     "142.251.221.138",
-            #     "142.251.221.98",
-            #     "142.251.40.104",
-            #     "142.251.41.14",
-            #     "142.251.41.36",
-            #     "142.251.42.197",
-            #     "142.251.8.155",
-            #     "142.251.8.189",
-            #     "172.217.16.210",
-            #     "172.217.164.103",
-            #     "172.217.168.203",
-            #     "172.217.168.215",
-            #     "172.217.168.227",
-            #     "172.217.169.138",
-            #     "172.217.17.104",
-            #     "172.217.171.228",
-            #     "172.217.175.23",
-            #     "172.217.19.72",
-            #     "172.217.192.149",
-            #     "172.217.192.92",
-            #     "172.217.197.156",
-            #     "172.217.197.91",
-            #     "172.217.204.104",
-            #     "172.217.204.156",
-            #     "172.217.214.112",
-            #     "172.217.218.133",
-            #     "172.217.222.92",
-            #     "172.217.31.136",
-            #     "172.217.31.142",
-            #     "172.217.31.163",
-            #     "172.217.31.168",
-            #     "172.217.31.174",
-            #     "172.253.117.118",
-            #     "172.253.122.154",
-            #     "172.253.62.88",
-            #     "173.194.199.94",
-            #     "173.194.216.102",
-            #     "173.194.220.101",
-            #     "173.194.220.138",
-            #     "173.194.221.101",
-            #     "173.194.222.106",
-            #     "173.194.222.138",
-            #     "173.194.66.137",
-            #     "173.194.67.101",
-            #     "173.194.68.97",
-            #     "173.194.73.106",
-            #     "173.194.73.189",
-            #     "173.194.76.107",
-            #     "173.194.77.81",
-            #     "173.194.79.200",
-            #     "209.85.201.155",
-            #     "209.85.201.198",
-            #     "209.85.201.201",
-            #     "209.85.203.198",
-            #     "209.85.232.101",
-            #     "209.85.232.110",
-            #     "209.85.232.133",
-            #     "209.85.232.195",
-            #     "209.85.233.100",
-            #     "209.85.233.102",
-            #     "209.85.233.105",
-            #     "209.85.233.136",
-            #     "209.85.233.191",
-            #     "209.85.233.93",
-            #     "216.239.32.40",
-            #     "216.58.200.10",
-            #     "216.58.213.8",
-            #     "34.105.140.105",
-            #     "34.128.8.104",
-            #     "34.128.8.40",
-            #     "34.128.8.55",
-            #     "34.128.8.64",
-            #     "34.128.8.70",
-            #     "34.128.8.71",
-            #     "34.128.8.85",
-            #     "34.128.8.97",
-            #     "35.196.72.166",
-            #     "35.228.152.85",
-            #     "35.228.168.221",
-            #     "35.228.195.190",
-            #     "35.228.40.236",
-            #     "64.233.162.102",
-            #     "64.233.163.97",
-            #     "64.233.165.132",
-            #     "64.233.165.97",
-            #     "64.233.169.100",
-            #     "64.233.188.155",
-            #     "64.233.189.133",
-            #     "64.233.189.148",
-            #     "66.102.1.167",
-            #     "66.102.1.88",
-            #     "74.125.133.155",
-            #     "74.125.135.17",
-            #     "74.125.139.97",
-            #     "74.125.142.116",
-            #     "74.125.193.152",
-            #     "74.125.196.195",
-            #     "74.125.201.91",
-            #     "74.125.204.101",
-            #     "74.125.204.113",
-            #     "74.125.204.114",
-            #     "74.125.204.132",
-            #     "74.125.204.141",
-            #     "74.125.204.147",
-            #     "74.125.206.117",
-            #     "74.125.206.137",
-            #     "74.125.206.144",
-            #     "74.125.206.146",
-            #     "74.125.206.154",
-            #     "74.125.21.191",
-            #     "74.125.71.145",
-            #     "74.125.71.152",
-            #     "74.125.71.199",
-            #     "2404:6800:4008:c13::5a",
-            #     "2404:6800:4008:c15::94",
-            #     "2607:f8b0:4004:c07::66",
-            #     "2607:f8b0:4004:c07::71",
-            #     "2607:f8b0:4004:c07::8a",
-            #     "2607:f8b0:4004:c07::8b",
-            #     "2a00:1450:4001:829::201a",
-            #     "185.199.109.133",
-            #     "185.199.110.133",
-            #     "185.199.111.133",
-            # },
+            ips={
+                "108.177.127.214",
+                "108.177.97.141",
+                "142.250.101.157",
+                "142.250.110.102",
+                "142.250.141.100",
+                "142.250.145.113",
+                "142.250.145.139",
+                "142.250.157.133",
+                "142.250.157.149",
+                "142.250.176.6",
+                "142.250.181.232",
+                "142.250.183.106",
+                "142.250.187.139",
+                "142.250.189.6",
+                "142.250.196.174",
+                "142.250.199.161",
+                "142.250.199.75",
+                "142.250.204.37",
+                "142.250.204.38",
+                "142.250.204.49",
+                "142.250.27.113",
+                "142.250.4.136",
+                "142.250.66.10",
+                "142.250.76.35",
+                "142.251.1.102",
+                "142.251.1.136",
+                "142.251.163.91",
+                "142.251.165.101",
+                "142.251.165.104",
+                "142.251.165.106",
+                "142.251.165.107",
+                "142.251.165.110",
+                "142.251.165.112",
+                "142.251.165.122",
+                "142.251.165.133",
+                "142.251.165.139",
+                "142.251.165.146",
+                "142.251.165.152",
+                "142.251.165.155",
+                "142.251.165.164",
+                "142.251.165.165",
+                "142.251.165.193",
+                "142.251.165.195",
+                "142.251.165.197",
+                "142.251.165.201",
+                "142.251.165.82",
+                "142.251.165.94",
+                "142.251.178.105",
+                "142.251.178.110",
+                "142.251.178.114",
+                "142.251.178.117",
+                "142.251.178.122",
+                "142.251.178.137",
+                "142.251.178.146",
+                "142.251.178.164",
+                "142.251.178.166",
+                "142.251.178.181",
+                "142.251.178.190",
+                "142.251.178.195",
+                "142.251.178.197",
+                "142.251.178.199",
+                "142.251.178.200",
+                "142.251.178.214",
+                "142.251.178.83",
+                "142.251.178.84",
+                "142.251.178.88",
+                "142.251.178.92",
+                "142.251.178.99",
+                "142.251.2.139",
+                "142.251.221.121",
+                "142.251.221.129",
+                "142.251.221.138",
+                "142.251.221.98",
+                "142.251.40.104",
+                "142.251.41.14",
+                "142.251.41.36",
+                "142.251.42.197",
+                "142.251.8.155",
+                "142.251.8.189",
+                "172.217.16.210",
+                "172.217.164.103",
+                "172.217.168.203",
+                "172.217.168.215",
+                "172.217.168.227",
+                "172.217.169.138",
+                "172.217.17.104",
+                "172.217.171.228",
+                "172.217.175.23",
+                "172.217.19.72",
+                "172.217.192.149",
+                "172.217.192.92",
+                "172.217.197.156",
+                "172.217.197.91",
+                "172.217.204.104",
+                "172.217.204.156",
+                "172.217.214.112",
+                "172.217.218.133",
+                "172.217.222.92",
+                "172.217.31.136",
+                "172.217.31.142",
+                "172.217.31.163",
+                "172.217.31.168",
+                "172.217.31.174",
+                "172.253.117.118",
+                "172.253.122.154",
+                "172.253.62.88",
+                "173.194.199.94",
+                "173.194.216.102",
+                "173.194.220.101",
+                "173.194.220.138",
+                "173.194.221.101",
+                "173.194.222.106",
+                "173.194.222.138",
+                "173.194.66.137",
+                "173.194.67.101",
+                "173.194.68.97",
+                "173.194.73.106",
+                "173.194.73.189",
+                "173.194.76.107",
+                "173.194.77.81",
+                "173.194.79.200",
+                "209.85.201.155",
+                "209.85.201.198",
+                "209.85.201.201",
+                "209.85.203.198",
+                "209.85.232.101",
+                "209.85.232.110",
+                "209.85.232.133",
+                "209.85.232.195",
+                "209.85.233.100",
+                "209.85.233.102",
+                "209.85.233.105",
+                "209.85.233.136",
+                "209.85.233.191",
+                "209.85.233.93",
+                "216.239.32.40",
+                "216.58.200.10",
+                "216.58.213.8",
+                "34.105.140.105",
+                "34.128.8.104",
+                "34.128.8.40",
+                "34.128.8.55",
+                "34.128.8.64",
+                "34.128.8.70",
+                "34.128.8.71",
+                "34.128.8.85",
+                "34.128.8.97",
+                "35.196.72.166",
+                "35.228.152.85",
+                "35.228.168.221",
+                "35.228.195.190",
+                "35.228.40.236",
+                "64.233.162.102",
+                "64.233.163.97",
+                "64.233.165.132",
+                "64.233.165.97",
+                "64.233.169.100",
+                "64.233.188.155",
+                "64.233.189.133",
+                "64.233.189.148",
+                "66.102.1.167",
+                "66.102.1.88",
+                "74.125.133.155",
+                "74.125.135.17",
+                "74.125.139.97",
+                "74.125.142.116",
+                "74.125.193.152",
+                "74.125.196.195",
+                "74.125.201.91",
+                "74.125.204.101",
+                "74.125.204.113",
+                "74.125.204.114",
+                "74.125.204.132",
+                "74.125.204.141",
+                "74.125.204.147",
+                "74.125.206.117",
+                "74.125.206.137",
+                "74.125.206.144",
+                "74.125.206.146",
+                "74.125.206.154",
+                "74.125.21.191",
+                "74.125.71.145",
+                "74.125.71.152",
+                "74.125.71.199",
+                "2404:6800:4008:c13::5a",
+                "2404:6800:4008:c15::94",
+                "2607:f8b0:4004:c07::66",
+                "2607:f8b0:4004:c07::71",
+                "2607:f8b0:4004:c07::8a",
+                "2607:f8b0:4004:c07::8b",
+                "2a00:1450:4001:829::201a",
+                "185.199.109.133",
+                "185.199.110.133",
+                "185.199.111.133",
+            },
 
         ),
         DomainGroup(
@@ -2082,7 +1630,6 @@
         "international": [
             # 国际 DNS 服务器
             # 第 1 梯队: 延迟较低
-<<<<<<< HEAD
             {
                 "ip": "208.67.222.222",  # Open DNS
                 "provider": "OpenDNS",
@@ -2093,26 +1640,19 @@
                 "provider": "OpenDNS",
                 "type": "ipv6"
             },
-=======
-            {"ip": "208.67.222.222", "provider": "OpenDNS",
-                "type": "ipv4"},  # Open DNS
-            {"ip": "2620:0:ccc::2", "provider": "OpenDNS",
-                "type": "ipv6"},  # Open DNS
->>>>>>> 6ebfdfaf
             {
                 "ip": "2001:4860:4860::8888",  # Google Public DNS
                 "provider": "Google",
-                "type": "ipv6",
+                "type": "ipv6"
             },
             {
                 "ip": "2001:4860:4860::8844",  # Google Public DNS
                 "provider": "Google",
-<<<<<<< HEAD
                 "type": "ipv6"
             },
             {
                 "ip": "210.184.24.65",
-                "provider": "CPC HK",
+                "provider": "CPC HK",  # 香港
                 "type": "ipv4"
             },
             {
@@ -2138,16 +1678,6 @@
 
 
 
-
-=======
-                "type": "ipv6",
-            },
-            {"ip": "210.184.24.65", "provider": "CPC HK", "type": "ipv4"},
-            {"ip": "118.201.189.90", "provider": "SingNet", "type": "ipv4"},  # 新加坡
-            {"ip": "1.228.180.5", "provider": "SK Broadband ", "type": "ipv4"},  # 韩国
-            {"ip": "183.99.33.6", "provider": "Korea Telecom ", "type": "ipv4"},  # 韩国
-            {"ip": "203.248.252.2", "provider": "LG DACOM ", "type": "ipv4"},  # 韩国
->>>>>>> 6ebfdfaf
             # 第 2 梯队：延迟适中
             # {
             #     "ip": "129.250.35.250",
@@ -2159,22 +1689,16 @@
             #     "provider": "KT DNS",  # 韩国
             #     "type": "ipv4"
             # },
-<<<<<<< HEAD
-
-
-
-
-=======
->>>>>>> 6ebfdfaf
+
+
+
+
             # {
             #     "ip": "101.110.50.106",
             #     "provider": "Soft Bank",
             #                 "type": "ipv4"
             # },
-<<<<<<< HEAD
-
-=======
->>>>>>> 6ebfdfaf
+
             # {
             #     "ip": "202.175.86.206",
             #     "provider": "Telecomunicacoes de Macau", #澳门
@@ -2185,29 +1709,20 @@
             #     "provider": "Informacoes Tecnologia de Macau", #澳门
             #                 "type": "ipv4"
             # },
-<<<<<<< HEAD
-
-
-=======
->>>>>>> 6ebfdfaf
+
+
             # {
             #     "ip": "2400:6180:0:d0::5f6e:4001",
             #     "provider": "DigitalOcean",  # 新加坡
             #                 "type": "ipv6"
             # },
-<<<<<<< HEAD
-
-=======
->>>>>>> 6ebfdfaf
+
             # {
             #     "ip": "2a09::",  # DNS.SB 德国 2a11::
             #     "provider": "DNS.SB",
             #                 "type": "ipv6"
             # },
-<<<<<<< HEAD
-
-=======
->>>>>>> 6ebfdfaf
+
             # {
             #     "ip": "185.222.222.222",  # DNS.SB 德国45.11.45.11
             #     "provider": "DNS.SB",
@@ -2265,10 +1780,7 @@
             #     "provider": "CIRA Canadian Shield",# 加拿大
             #     "type": "ipv6"
             # },
-<<<<<<< HEAD
-
-=======
->>>>>>> 6ebfdfaf
+
             # {
             #     "ip": "77.88.8.1",
             #     "provider": "Yandex DNS",# 俄国
@@ -2284,7 +1796,6 @@
             # 国内 DNS 服务器
             # 第 1 梯队：正确解析Google翻译
             # 首选：延迟较低，相对稳定：
-<<<<<<< HEAD
             {
                 "ip": "114.114.114.114",  # 114 DNS
                 "provider": "114DNS",
@@ -2297,10 +1808,6 @@
             },
 
 
-=======
-            {"ip": "114.114.114.114", "provider": "114DNS", "type": "ipv4"},  # 114 DNS
-            {"ip": "1.1.8.8", "provider": "China Unicom", "type": "ipv4"},  # 中国联通
->>>>>>> 6ebfdfaf
             # 备选：延迟一般：
             # {
             #     "ip": "180.76.76.76",  # 百度
@@ -2317,12 +1824,9 @@
             #     "provider": "Shanghai Communications",
             #                 "type": "ipv4"
             # },240c::6644
-<<<<<<< HEAD
-
-
-
-=======
->>>>>>> 6ebfdfaf
+
+
+
             # 第 2 梯队：无法正确解析Google翻译
             # {
             #     "ip": "223.5.5.5",  # 阿里云 DNS
